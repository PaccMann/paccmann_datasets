name = 'pytoda'
<<<<<<< HEAD
__version__ = '1.0.2'
=======
__version__ = '1.0.1'
>>>>>>> c1e624bb
<|MERGE_RESOLUTION|>--- conflicted
+++ resolved
@@ -1,6 +1,2 @@
 name = 'pytoda'
-<<<<<<< HEAD
-__version__ = '1.0.2'
-=======
-__version__ = '1.0.1'
->>>>>>> c1e624bb
+__version__ = '1.0.2'