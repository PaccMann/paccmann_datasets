"""Testing SetMatchingDataset."""
import unittest
from typing import List

import torch
from scipy.optimize import linear_sum_assignment
from torch.utils.data import DataLoader

from pytoda.datasets import (
    DistributionalDataset,
    PairedSetMatchingDataset,
    PermutedSetMatchingDataset,
)
from pytoda.datasets.utils.factories import (
    DISTRIBUTION_FUNCTION_FACTORY,
    METRIC_FUNCTION_FACTORY,
)

seeds = [None, 42]
distribution_seeds = [None, 42]

min_set_length = [5, 2]
set_padding_value = 6.0
dataset_size = 250
max_set_length = 10
item_shape = (max_set_length, 4)
cost_metric = 'p-norm'
cost_metric_args = {'p': 2}
distribution_type = ['normal', 'uniform']
distribution_args = [{'loc': 0.0, 'scale': 1.0}, {'low': 0, 'high': 1}]
<<<<<<< HEAD
noise_std = [0.01, 0.1]  # Pytorch >1.7 errors with a noise of 0.0.
=======
noise_std = [0.001, 0.1]
>>>>>>> 6f0ae243

cost_metric_function = METRIC_FUNCTION_FACTORY[cost_metric](**cost_metric_args)

permute = [True, False]
DATASET_FACTORY = {True: PermutedSetMatchingDataset, False: PairedSetMatchingDataset}


class TestSetMatchingDataset(unittest.TestCase):
    """Test SetMatchingDataset class."""

    def test_permuted_set_matching_dataset(self) -> None:
        """Test PermutedSetMatchingDataset class."""

        def tolist(x: torch.Tensor) -> List:
            return x.flatten().tolist()

        for dist_type, dist_args in zip(distribution_type, distribution_args):

            distribution_function = DISTRIBUTION_FUNCTION_FACTORY[dist_type](
                **dist_args
            )
            for dist_seed in distribution_seeds:
                for seed in seeds:
                    for noise in noise_std:
                        for min_len in min_set_length:

                            s1 = DistributionalDataset(
                                dataset_size,
                                item_shape,
                                distribution_function,
                                seed=dist_seed,
                            )
                            datasets = [s1]

                            permuted_dataset = PermutedSetMatchingDataset(
                                *datasets,
                                min_len,
                                cost_metric_function,
                                set_padding_value=set_padding_value,
                                noise_std=noise,
                                seed=seed,
                            )
                            # Test length
                            self.assertEqual(len(permuted_dataset), dataset_size)

                            # Test __getitem__
                            sample1 = permuted_dataset[0]
                            sample2 = permuted_dataset[0]

                            self.assertIsInstance(sample1, tuple)
                            self.assertEqual(len(sample1), 5)

                            if dist_seed is not None and seed is not None:
                                # since both distribution seed and permutation seed
                                # are fixed, sampling twice with same index should return
                                # identical samples.

                                for item1, item2 in zip(sample1, sample2):
                                    self.assertTrue(torch.equal(item1, item2))

                                self.assertTrue(
                                    torch.equal(
                                        sample1[1][sample1[2].long(), :],
                                        sample2[1][sample2[2].long(), :],
                                    )
                                )

                                # When noise =0, permutation of set2 should return set1
                                # and vice versa
                                if noise < 0.01:

                                    for a, b in zip(
                                        tolist(sample1[1][sample1[2].long(), :]),
                                        tolist(sample1[0]),
                                    ):
                                        self.assertAlmostEqual(a, b, places=2)
                                    for a, b in zip(
                                        tolist(sample1[0][sample1[3].long(), :]),
                                        tolist(sample1[1]),
                                    ):
                                        self.assertAlmostEqual(a, b, places=2)

                                else:

                                    self.assertFalse(
                                        torch.equal(
                                            sample1[1][sample1[2].long(), :],
                                            sample1[0],
                                        )
                                    )
                                    self.assertFalse(
                                        torch.equal(
                                            sample1[0][sample1[3].long(), :],
                                            sample1[1],
                                        )
                                    )

                            elif dist_seed is not None:
                                # Since only distribution seed is fixed, for fixed length
                                # settings the reference set returned at index 0 must be identical.
                                # NOTE: since items are padded when lengths vary,
                                # a lower limit on max set length is required to test
                                # that permutations are not equal when permutation seed is None.

                                if min_len == max_set_length:
                                    self.assertTrue(torch.equal(sample1[0], sample2[0]))
                                    if max_set_length > 3:
                                        self.assertFalse(
                                            torch.equal(sample1[2], sample2[2]),
                                            msg=f'{sample1},{sample2}',
                                        )

                                    if noise < 0.01:
                                        for a, b in zip(
                                            tolist(sample1[1][sample1[2].long(), :]),
                                            tolist(sample2[1][sample2[2].long(), :]),
                                        ):
                                            self.assertAlmostEqual(a, b, places=2)

                                elif sample1[-1] != sample2[-1]:
                                    # reason for asserting false is that length
                                    # cropping is a random event dependent on
                                    # permutation seed which is None in this setting

                                    self.assertFalse(
                                        torch.equal(sample1[0], sample2[0]),
                                        msg=f'{sample1},{sample2}',
                                    )

                                self.assertFalse(
                                    torch.equal(sample1[1], sample2[1]),
                                )

                                if noise < 0.01:
                                    for a, b in zip(
                                        tolist(sample1[1][sample1[2].long(), :]),
                                        tolist(sample1[0]),
                                    ):
                                        self.assertAlmostEqual(a, b, places=2)

                                    for a, b in zip(
                                        tolist(sample1[0][sample1[3].long(), :]),
                                        tolist(sample1[1]),
                                    ):
                                        self.assertAlmostEqual(a, b, places=2)

                                else:
                                    self.assertFalse(
                                        torch.equal(
                                            sample1[1][sample1[2].long(), :], sample1[0]
                                        )
                                    )
                                    self.assertFalse(
                                        torch.equal(
                                            sample1[0][sample1[3].long(), :], sample1[1]
                                        )
                                    )

                            elif seed is not None:
                                # since distribution seed is None, the sampled sets
                                # must be different but the lengths and permutations
                                # should be the same since the permutation seed is set.

                                self.assertFalse(torch.equal(sample1[0], sample2[0]))
                                self.assertFalse(torch.equal(sample1[1], sample2[1]))

                                self.assertTrue(torch.equal(sample1[-1], sample2[-1]))
                                if noise < 0.01:

                                    for a, b in zip(
                                        tolist(sample1[2]),
                                        tolist(sample2[2]),
                                    ):
                                        self.assertAlmostEqual(a, b, places=2)

                                    for a, b in zip(
                                        tolist(sample1[1][sample1[2].long(), :]),
                                        tolist(sample1[0]),
                                    ):
                                        self.assertAlmostEqual(a, b, places=2)

                                    for a, b in zip(
                                        tolist(sample1[0][sample1[3].long(), :]),
                                        tolist(sample1[1]),
                                    ):
                                        self.assertAlmostEqual(a, b, places=2)

                                else:
                                    self.assertFalse(
                                        torch.equal(
                                            sample1[1][sample1[2].long(), :],
                                            sample1[0],
                                        )
                                    )
                                    self.assertFalse(
                                        torch.equal(
                                            sample1[0][sample1[3].long(), :],
                                            sample1[1],
                                        )
                                    )

                            else:
                                # since both seeds are none, the sets and cropped lengths
                                # must be different. Difference in permutations are only
                                # checked if length>3 due to item-wise padding.
                                self.assertFalse(torch.equal(sample1[0], sample2[0]))
                                self.assertFalse(torch.equal(sample1[1], sample2[1]))

    def test_paired_set_matching_dataset(self) -> None:
        """Test PairedSetMatchingDataset class."""
        # Similar reasoning with respect to seeds follows from above.
        # Main difference is that the hungarian assignments, i.e, the targets
        # returned are not tested since these assignments are not dependent on
        # the permutation seed but only on the pair of sets generated.

        noise = 0.0

        for dist_type, dist_args in zip(distribution_type, distribution_args):

            distribution_function = DISTRIBUTION_FUNCTION_FACTORY[dist_type](
                **dist_args
            )
            for dist_seed in distribution_seeds:
                for seed in seeds:
                    for min_len in min_set_length:

                        if dist_seed is not None:
                            seed_s1 = dist_seed
                            seed_s2 = dist_seed + 1
                        else:
                            seed_s1 = seed_s2 = dist_seed

                        s1 = DistributionalDataset(
                            dataset_size,
                            item_shape,
                            distribution_function,
                            seed=seed_s1,
                        )
                        datasets = [s1]

                        s2 = DistributionalDataset(
                            dataset_size,
                            item_shape,
                            distribution_function,
                            seed=seed_s2,
                        )
                        datasets.append(s2)

                        paired_dataset = PairedSetMatchingDataset(
                            *datasets,
                            min_len,
                            cost_metric_function,
                            set_padding_value=set_padding_value,
                            noise_std=noise,
                            seed=seed,
                        )
                        # Test length
                        self.assertEqual(len(paired_dataset), dataset_size)

                        # Test __getitem__
                        sample1 = paired_dataset[0]
                        sample2 = paired_dataset[0]

                        sample1_hungarian12 = linear_sum_assignment(
                            torch.cdist(sample1[0], sample1[1]).numpy()
                        )[1]

                        sample1_hungarian21 = linear_sum_assignment(
                            torch.cdist(sample1[1], sample1[0]).numpy()
                        )[1]

                        self.assertTrue(
                            torch.equal(
                                sample1[2].int(),
                                torch.from_numpy(sample1_hungarian12).int(),
                            )
                        )
                        self.assertTrue(
                            torch.equal(
                                sample1[3].int(),
                                torch.from_numpy(sample1_hungarian21).int(),
                            )
                        )

                        self.assertIsInstance(sample1, tuple)
                        self.assertEqual(len(sample1), 5)
                        self.assertFalse(torch.equal(sample1[0], sample1[1]))

                        if dist_seed is not None and seed is not None:

                            for item1, item2 in zip(sample1, sample2):
                                self.assertTrue(torch.equal(item1, item2))

                        elif dist_seed is not None:

                            if min_len == max_set_length:
                                for item1, item2 in zip(sample1, sample2):
                                    self.assertTrue(torch.equal(item1, item2))

                            elif sample1[-1] != sample2[-1]:
                                for item1, item2 in zip(sample1[:2], sample2[:2]):
                                    self.assertFalse(torch.equal(item1, item2))

                        elif seed is not None:

                            self.assertFalse(torch.equal(sample1[0], sample2[0]))
                            self.assertFalse(torch.equal(sample1[1], sample2[1]))

                            self.assertTrue(torch.equal(sample1[-1], sample2[-1]))

                        else:
                            for item1, item2 in zip(sample1[:2], sample2[:2]):
                                self.assertFalse(torch.equal(item1, item2))

    def test_data_loader(self) -> None:
        """Test data_loader or SetMatchingDataset."""

        for dist_seed in distribution_seeds:
            for dist_type, dist_args in zip(distribution_type, distribution_args):
                distribution_function = DISTRIBUTION_FUNCTION_FACTORY[dist_type](
                    **dist_args
                )
                for noise in noise_std:
                    for seed in seeds:
                        for permute_ in permute:
                            for min_len in min_set_length:
                                if dist_seed is None:
                                    seed_s1 = seed_s2 = dist_seed

                                else:
                                    seed_s1 = dist_seed
                                    seed_s2 = dist_seed + 1

                                s1 = DistributionalDataset(
                                    dataset_size,
                                    item_shape,
                                    distribution_function,
                                    seed=seed_s1,
                                )
                                datasets = [s1]
                                if not permute_:
                                    s2 = DistributionalDataset(
                                        dataset_size,
                                        item_shape,
                                        distribution_function,
                                        seed=seed_s2,
                                    )
                                    datasets.append(s2)

                                setmatch_dataset = DATASET_FACTORY[permute_](
                                    *datasets,
                                    min_len,
                                    cost_metric_function,
                                    set_padding_value=set_padding_value,
                                    noise_std=noise,
                                    seed=seed,
                                )

                                data_loader = DataLoader(
                                    setmatch_dataset,
                                    batch_size=25,
                                )

                                for batch_index, batch in enumerate(data_loader):
                                    (
                                        set1_batch,
                                        set2_batch,
                                        idx12_batch,
                                        idx21_batch,
                                        len_batch,
                                    ) = batch

                                    self.assertEqual(
                                        set1_batch.shape,
                                        (
                                            25,
                                            max_set_length,
                                            4,
                                        ),
                                    )
                                    self.assertTrue(
                                        torch.unique(set1_batch, dim=0).size(0) == 25
                                    )
                                    self.assertTrue(
                                        torch.unique(set2_batch, dim=0).size(0) == 25
                                    )

                                    self.assertEqual(set1_batch.shape, set2_batch.shape)

                                    self.assertEqual(
                                        idx12_batch.shape, idx21_batch.shape
                                    )
                                    self.assertEqual(len(len_batch), 25)

                                    self.assertFalse(
                                        torch.equal(set1_batch, set2_batch)
                                    )

                                    if permute_ and noise_std == 0.0:

                                        ordered_set1 = set1_batch[
                                            torch.arange(0, idx21_batch.size(0))
                                            .unsqueeze(1)
                                            .repeat((1, idx21_batch.size(1))),
                                            idx21_batch,
                                        ]

                                        ordered_set2 = set2_batch[
                                            torch.arange(0, idx12_batch.size(0))
                                            .unsqueeze(1)
                                            .repeat((1, idx12_batch.size(1))),
                                            idx12_batch,
                                        ]

                                        self.assertTrue(
                                            torch.equal(set1_batch, ordered_set2)
                                        )
                                        self.assertTrue(
                                            torch.equal(ordered_set1, set2_batch)
                                        )


if __name__ == '__main__':
    unittest.main()<|MERGE_RESOLUTION|>--- conflicted
+++ resolved
@@ -28,11 +28,7 @@
 cost_metric_args = {'p': 2}
 distribution_type = ['normal', 'uniform']
 distribution_args = [{'loc': 0.0, 'scale': 1.0}, {'low': 0, 'high': 1}]
-<<<<<<< HEAD
-noise_std = [0.01, 0.1]  # Pytorch >1.7 errors with a noise of 0.0.
-=======
-noise_std = [0.001, 0.1]
->>>>>>> 6f0ae243
+noise_std = [0.001, 0.1] # Pytorch >1.7 errors with a noise of 0.0.
 
 cost_metric_function = METRIC_FUNCTION_FACTORY[cost_metric](**cost_metric_args)
 
