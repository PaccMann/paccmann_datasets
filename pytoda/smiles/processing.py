"""SMILES processing utilities."""
import codecs
import logging
import re
from importlib import resources

from ..types import Tokens, Tokenizer, Dict
from SmilesPE.pretokenizer import kmer_tokenizer
from SmilesPE.tokenizer import SPE_Tokenizer

logger = logging.getLogger(__name__)

# tokenizer
SMILES_TOKENIZER = re.compile(
    r'(\[[^\]]+]|Br?|Cl?|N|O|S|P|F|I|b|c|n|o|s|p|\(|\)|\.|=|#|'
    r'-|\+|\\\\|\/|:|~|@|\?|>|\*|\$|\%[0-9]{2}|[0-9])'
)

with resources.path('pytoda.smiles.metadata', 'spe_chembl.txt') as filepath:
    SPE_TOKENIZER = SPE_Tokenizer(codecs.open(filepath))


<<<<<<< HEAD
def tokenize_smiles(smiles: str, regexp=SMILES_TOKENIZER) -> Tokens:
=======
def tokenize_smiles(smiles: str, regexp=None, *args, **kwargs) -> Tokens:
>>>>>>> c53b37c7
    """
    Tokenize a character-level SMILES string.

    Args:
        smiles (str): a SMILES representation.
        regexp (re.Pattern): optionally pass a regexp for the
            tokenization. Defaults to SMILES_TOKENIZER.
    Returns:
        Tokens: the tokenized SMILES.
    """
    return [token for token in regexp.split(smiles) if token]


def kmer_smiles_tokenizer(
    smiles: str, k: int = 2, stride: int = 1, *args, **kwargs
) -> Tokens:
    """K-Mer SMILES tokenization following SMILES PE (Li et al. 2020):
        Li, Xinhao, and Denis Fourches. "SMILES Pair Encoding: A Data-Driven
        Substructure Tokenization Algorithm for Deep Learning." (2020).


    Args:
        smiles (str): SMILES string to be tokenized.
        k (int): Positive integer denoting the tuple/k-gram lengths. Defaults
            to 2 (bigrams).
        stride (int, optional): Stride used for k-mer generation. Higher values
            result in less tokens. Defaults to 1 (densely overlapping).
        args (): Optional arguments for `kmer_tokenizer`.
        kwargs (): Optional keyword arguments for `kmer_tokenizer`.

    Returns:
        Tokens: Tokenized SMILES sequence (list of str).
    """

    return kmer_tokenizer(smiles, ngram=k, stride=stride, *args, **kwargs)


def spe_smiles_tokenizer(smiles: str) -> Tokens:
    """Pretrained SMILES Pair Encoding tokenizer following (Li et al. 2020).
        Splits a SMILES into tokens of substructures of varying lengths,
        depending on occurrence of tokens in ChEMBL dataset.

        Li, Xinhao, and Denis Fourches. "SMILES Pair Encoding: A Data-Driven
        Substructure Tokenization Algorithm for Deep Learning." (2020).

    Args:
        smiles (str): SMILES string to be tokenized.

    Returns:
        Tokens: SMILES tokenized into substructures (list of str).
    """

    return SPE_TOKENIZER.tokenize(smiles).split(' ')


def tokenize_selfies(selfies: str) -> Tokens:
    """Tokenize SELFIES.

    NOTE: Code adapted from selfies package (`def selfies_to_hot`):
        https://github.com/aspuru-guzik-group/selfies

    Args:
        selfies (str): a SELFIES representation (character-level).

    Returns:
        Tokens: the tokenized SELFIES.
    """
    try:
        selfies = selfies.replace('.', '[.]')  # to allow parsing unbound atoms
        selfies_char_list_pre = selfies[1:-1].split('][')
        return [
            '[' + selfies_element + ']'
            for selfies_element in selfies_char_list_pre
        ]
    except Exception:
        logger.warning(f'Error in tokenizing {selfies}. Returning empty list.')
        return ['']


TOKENIZER_FUNCTIONS: Dict[str, Tokenizer] = {
    'smiles': tokenize_smiles,
    'kmer_smiles': kmer_smiles_tokenizer,
    'spe_smiles': spe_smiles_tokenizer,
    'selfies': tokenize_selfies,
}<|MERGE_RESOLUTION|>--- conflicted
+++ resolved
@@ -20,11 +20,7 @@
     SPE_TOKENIZER = SPE_Tokenizer(codecs.open(filepath))
 
 
-<<<<<<< HEAD
-def tokenize_smiles(smiles: str, regexp=SMILES_TOKENIZER) -> Tokens:
-=======
-def tokenize_smiles(smiles: str, regexp=None, *args, **kwargs) -> Tokens:
->>>>>>> c53b37c7
+def tokenize_smiles(smiles: str, regexp=SMILES_TOKENIZER, *args, **kwargs) -> Tokens:
     """
     Tokenize a character-level SMILES string.
 
@@ -32,6 +28,8 @@
         smiles (str): a SMILES representation.
         regexp (re.Pattern): optionally pass a regexp for the
             tokenization. Defaults to SMILES_TOKENIZER.
+        args (): ignored, for backwards compatibility.
+        kwargs (): ignored, for backwards compatibility.
     Returns:
         Tokens: the tokenized SMILES.
     """
