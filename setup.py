"""Package installer."""
import os
from setuptools import setup
from setuptools import find_packages

LONG_DESCRIPTION = ''
if os.path.exists('README.md'):
    with open('README.md') as fp:
        LONG_DESCRIPTION = fp.read()

scripts = ['bin/pytoda-filter-invalid-smi']

setup(
    name='pytoda',
    version='0.1.0',
    description='pytoda: PaccMann PyTorch Dataset Classes.',
    long_description=LONG_DESCRIPTION,
    long_description_content_type="text/markdown",
    author='Matteo Manica, Jannis Born, Ali Oskooei, Joris Cadow',
    author_email=(
        'drugilsberg@gmail.com, jab@zurich.ibm.com, '
        'ali.oskooei@gmail.com, joriscadow@gmail.com'
    ),
    url='https://github.com/PaccMann/paccmann_datasets',
    license='MIT',
    install_requires=[
        'numpy', 'scikit-learn', 'pandas', 'torch>=1.0.0', 'diskcache', 'dill',
<<<<<<< HEAD
        'selfies', 'upfp', 'coverage'
=======
        'selfies', 'upfp', 'SmilesPE>=0.0.3'
>>>>>>> a00a78d6
    ],
    classifiers=[
        'Intended Audience :: Developers',
        'Intended Audience :: Science/Research',
        'License :: OSI Approved :: MIT License',
        'Programming Language :: Python :: 3',
        'Programming Language :: Python :: 3.7',
        'Topic :: Software Development :: Libraries :: Python Modules'
    ],
    packages=find_packages(),
    package_data={'pytoda': ['smiles/metadata/*']},
    scripts=scripts
)<|MERGE_RESOLUTION|>--- conflicted
+++ resolved
@@ -25,11 +25,7 @@
     license='MIT',
     install_requires=[
         'numpy', 'scikit-learn', 'pandas', 'torch>=1.0.0', 'diskcache', 'dill',
-<<<<<<< HEAD
-        'selfies', 'upfp', 'coverage'
-=======
-        'selfies', 'upfp', 'SmilesPE>=0.0.3'
->>>>>>> a00a78d6
+        'selfies', 'upfp', 'SmilesPE>=0.0.3', 'coverage'
     ],
     classifiers=[
         'Intended Audience :: Developers',
