"""Testing SMILES processing."""
import unittest
<<<<<<< HEAD
from pytoda.smiles.processing import tokenize_smiles, tokenize_selfies
=======
from pytoda.smiles.processing import (
    apply_normalization_dictionary, tokenize_smiles, tokenize_selfies
)
>>>>>>> 00b087a1
from pytoda.smiles.transforms import Selfies


class TestProcessing(unittest.TestCase):
    """Testing processing."""

    def test_tokenize_smiles(self) -> None:
        """Test tokenize_smiles."""
        for smiles, ground_truth in [
            ('c1cnoc1', ['c', '1', 'c', 'n', 'o', 'c', '1']),
            (
                '[O-][n+]1ccccc1S',
                ['[O-]', '[n+]', '1', 'c', 'c', 'c', 'c', 'c', '1', 'S']
            ),
            (
                'c1snnc1-c1ccccn1', [
                    'c', '1', 's', 'n', 'n', 'c', '1', '-', 'c', '1', 'c', 'c',
                    'c', 'c', 'n', '1'
                ]
            )
        ]:
            self.assertListEqual(
                tokenize_smiles(smiles, normalize=False), ground_truth
            )

    def test_tokenize_selfies(self) -> None:
        """Test tokenize_selfies."""
        for smiles, ground_truth in [
            (
                'c1cnoc1',
                ['[c]', '[c]', '[n]', '[o]', '[c]', '[Ring1]', '[Ring2]']
            ),
            (
                '[O-][n+]1ccccc1S', [
                    '[O-expl]', '[n+expl]', '[c]', '[c]', '[c]', '[c]', '[c]',
                    '[Ring1]', '[Branch1_1]', '[S]'
                ]
            ),
            (
                'c1snnc1-c1ccccn1', [
                    '[c]', '[s]', '[n]', '[n]', '[c]', '[Ring1]', '[Ring2]',
                    '[-c]', '[c]', '[c]', '[c]', '[c]', '[n]', '[Ring1]',
                    '[Branch1_1]'
                ]
            )
        ]:
            transform = Selfies()
            selfies = transform(smiles)
            self.assertListEqual(tokenize_selfies(selfies), ground_truth)

    def test_tokenize_selfies(self) -> None:
        """Test tokenize_selfies."""
        for smiles, ground_truth in [
            (
                'c1cnoc1',
                ['[c]', '[c]', '[n]', '[o]', '[c]', '[Ring1]', '[Ring2]']
            ),
            (
                '[O-][n+]1ccccc1S', [
                    '[O-expl]', '[n+expl]', '[c]', '[c]', '[c]', '[c]', '[c]',
                    '[Ring1]', '[Branch1_1]', '[S]'
                ]
            ),
            (
                'c1snnc1-c1ccccn1', [
                    '[c]', '[s]', '[n]', '[n]', '[c]', '[Ring1]', '[Ring2]',
                    '[-c]', '[c]', '[c]', '[c]', '[c]', '[n]', '[Ring1]',
                    '[Branch1_1]'
                ]
            )
        ]:
            transform = Selfies()
            selfies = transform(smiles)
            self.assertListEqual(tokenize_selfies(selfies), ground_truth)


if __name__ == '__main__':
    unittest.main()<|MERGE_RESOLUTION|>--- conflicted
+++ resolved
@@ -1,12 +1,6 @@
 """Testing SMILES processing."""
 import unittest
-<<<<<<< HEAD
 from pytoda.smiles.processing import tokenize_smiles, tokenize_selfies
-=======
-from pytoda.smiles.processing import (
-    apply_normalization_dictionary, tokenize_smiles, tokenize_selfies
-)
->>>>>>> 00b087a1
 from pytoda.smiles.transforms import Selfies
 
 
