--- conflicted
+++ resolved
@@ -150,11 +150,7 @@
                         sanitize=self.sanitize
                     )
                 ]
-<<<<<<< HEAD
-            else:
-=======
             elif self.all_bonds_explicit or self.all_hs_explicit:
->>>>>>> 85c3d794
                 language_transforms += [
                     NotKekulize(
                         all_bonds_explicit=self.all_bonds_explicit,
@@ -175,37 +171,6 @@
                 language_transforms += [Selfies()]
 
         self.language_transforms = Compose(language_transforms)
-<<<<<<< HEAD
-        self._setup_dataset()
-        # Run once over dataset to add missing tokens to smiles language
-        invalid_molecules = []
-        for index in range(len(self._dataset)):
-            self.smiles_language.add_smiles(
-                self.language_transforms(self._dataset[index])
-            )
-
-            if Chem.MolFromSmiles(
-                self._dataset[index], sanitize=self.sanitize
-            ) is None:
-                invalid_molecules.append(index)
-
-        # Raise warning about invalid molecules
-        if len(invalid_molecules) > 0:
-            print(
-                f'NOTE: We found {len(invalid_molecules)} invalid smiles. '
-                'Chek the warning trace. We recommend using '
-                'pytoda.smiles.smi_cleaner to remove the invalid SMILES in '
-                'your .smi file.'
-            )
-
-        num_tokens = len(self.smiles_language.token_to_index)
-        # Raise warning if new tokens were added.
-        if len(self.smiles_language.token_to_index) > num_tokens:
-            print(
-                f'NOTE:{len(self.smiles_language.token_to_index) - num_tokens}'
-                'new tokens were added to SMILES language.'
-            )
-=======
         num_tokens = len(self.smiles_language.token_to_index)
         self._setup_dataset()
 
@@ -247,7 +212,6 @@
                     f'{len(self.smiles_language.token_to_index) - num_tokens}'
                     ' new token(s) were added to SMILES language.'
                 )
->>>>>>> 85c3d794
 
         transforms = language_transforms.copy()
         transforms += [
