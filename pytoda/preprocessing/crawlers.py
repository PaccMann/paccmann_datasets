--- conflicted
+++ resolved
@@ -118,23 +118,14 @@
         options = ['IsomericSMILES'] + options
 
     # Parse name
-<<<<<<< HEAD
-    drug = drug.strip().replace(' ', '%20')
-=======
     if isinstance(drug, str):
-        drug = drug.strip()
->>>>>>> 2a3a6af9
+        drug = drug.strip().replace(' ', '%20')
 
     # Search ZINC for compound name
     for option in options:
         try:
-<<<<<<< HEAD
-            path = '{}{}{}{}{}'.format(
-                PUBCHEM_START, drug, PUBCHEM_MID, option, PUBCHEM_END
-=======
             path = '{}/{}/{}/{}/{}/{}'.format(
                 PUBCHEM_START, query_type, drug, PUBCHEM_MID, option, PUBCHEM_END
->>>>>>> 2a3a6af9
             )
             smiles = (
                 urllib_request.urlopen(path).read().decode('UTF-8').replace('\n', '')
