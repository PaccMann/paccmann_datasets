--- conflicted
+++ resolved
@@ -14,8 +14,5 @@
     - dill==0.3.1.1
     - selfies==0.2.4
     - upfp==0.0.4
-<<<<<<< HEAD
     - coverage==5.0.3
-=======
-    - SmilesPE>=0.0.3
->>>>>>> a00a78d6
+    - SmilesPE>=0.0.3