"""Implementation of _CsvLazyDataset."""
import os
import warnings
from collections import OrderedDict

import numpy as np
import pandas as pd
<<<<<<< HEAD
from collections import OrderedDict
from ._cache_datasource import _CacheDatasource
from .base_dataset import IndexedDataset
from ._csv_statistics import _CsvStatistics
from ..types import FeatureList, Hashable, Any, Iterator
=======

from ..types import FeatureList
from ._cache_dataset import _CacheDataset
from ._csv_dataset import _CsvDataset


def sizeof_fmt(num, suffix='B'):
    """Source: https://stackoverflow.com/a/1094933"""
    for unit in ['', 'Ki', 'Mi', 'Gi', 'Ti', 'Pi', 'Ei', 'Zi']:
        if abs(num) < 1024.0:
            return "%3.1f%s%s" % (num, unit, suffix)
        num /= 1024.0
    return "%.1f%s%s" % (num, 'Yi', suffix)
>>>>>>> 8d6982ba


class _CsvLazyDataset(IndexedDataset, _CacheDatasource, _CsvStatistics):
    """
    .csv dataset using lazy loading.

    Suggested when handling datasets that can't fit in the device memory.
    In case of datasets fitting in device memory consider using
    _CsvEagerDataset for better performance.
    """

    def __init__(
        self,
        filepath: str,
        feature_list: FeatureList = None,
        chunk_size: int = 10000,
        **kwargs
    ) -> None:
        """
        Initialize a .csv dataset.

        Args:
            filepath (str): path to .csv file.
            feature_list (FeatureList): a list of features. Defaults to None.
            chunk_size (int): size of the chunks. Defaults to 10000.
            kwargs (dict): additional parameters for pd.read_csv.
                Except from nrows and chunksize.
        """
        self.chunk_size = chunk_size
<<<<<<< HEAD
        _CacheDatasource.__init__(self)
        _CsvStatistics.__init__(
=======
        size_limit = 1073741824  # default limit of 1GiB from diskcash
        file_size = os.path.getsize(filepath)
        if file_size > size_limit:
            size_limit = file_size
            message = (
                f'Temporary directory for caching can be up to {size_limit} '
                f'bytes ({sizeof_fmt(size_limit)}) large to fit data.'
            )
            # ResourceWarning is usually filtered by default
            warnings.warn(message, ResourceWarning)
        _CacheDataset.__init__(self, size_limit=size_limit)
        _CsvDataset.__init__(
>>>>>>> 8d6982ba
            self, filepath, feature_list=feature_list, **kwargs
        )  # calls setup_datasource
        _ = self.kwargs.pop('chunksize', None)  # not passing chunksize twice
        IndexedDataset.__init__(self)

    def setup_datasource(self) -> None:
        """Setup the datasource ready to collect statistics."""
        self.key_to_index_mapping = {}
        index = 0
        self.ordered_keys = []
        for chunk in pd.read_csv(
            self.filepath, chunksize=self.chunk_size, **self.kwargs
        ):
            chunk = self.feature_fn(chunk)
            self.min_max_scaler.partial_fit(chunk.values)
            self.standardizer.partial_fit(chunk.values)
            for key, row in chunk.iterrows():
                self.cache[index] = row.values
                self.key_to_index_mapping[key] = index
                index += 1
                self.ordered_keys.append(key)

        self.number_of_samples = len(self.ordered_keys)
        self.feature_list = chunk.columns.tolist()
        self.feature_mapping = pd.Series(
            OrderedDict(
                [
                    (feature, index)
                    for index, feature in enumerate(self.feature_list)
                ]
            )
        )
        self.feature_fn = lambda sample: sample[self.feature_mapping[
            self.feature_list].values]

    def __len__(self) -> int:
        """Total number of samples."""
        return self.number_of_samples

    def __getitem__(self, index: int) -> np.array:
        """
        Generates one sample of data.

        Args:
            index (int): index of the sample to fetch.

        Returns:
            np.array: the current sample read from cache.
        """
        return self.cache[index]

    def get_key(self, index: int) -> Hashable:
        """Get sample identifier from integer index."""
        return self.ordered_keys[index]

    def get_index(self, key: Hashable) -> int:
        """Get index for first datum mapping to the given sample identifier."""
        return self.key_to_index_mapping[key]

    def keys(self):
        return iter(self.ordered_keys)

    @property
    def has_duplicate_keys(self):
        return self.number_of_samples != len(self.key_to_index_mapping)

    def __del__(self):
        """Delete the _CsvLazyDataset."""
<<<<<<< HEAD
        _CacheDatasource.__del__(self)
=======
        _CacheDataset.__del__(self)
>>>>>>> 8d6982ba
<|MERGE_RESOLUTION|>--- conflicted
+++ resolved
@@ -5,17 +5,10 @@
 
 import numpy as np
 import pandas as pd
-<<<<<<< HEAD
-from collections import OrderedDict
 from ._cache_datasource import _CacheDatasource
 from .base_dataset import IndexedDataset
 from ._csv_statistics import _CsvStatistics
-from ..types import FeatureList, Hashable, Any, Iterator
-=======
-
-from ..types import FeatureList
-from ._cache_dataset import _CacheDataset
-from ._csv_dataset import _CsvDataset
+from ..types import FeatureList, Hashable
 
 
 def sizeof_fmt(num, suffix='B'):
@@ -25,7 +18,6 @@
             return "%3.1f%s%s" % (num, unit, suffix)
         num /= 1024.0
     return "%.1f%s%s" % (num, 'Yi', suffix)
->>>>>>> 8d6982ba
 
 
 class _CsvLazyDataset(IndexedDataset, _CacheDatasource, _CsvStatistics):
@@ -55,10 +47,7 @@
                 Except from nrows and chunksize.
         """
         self.chunk_size = chunk_size
-<<<<<<< HEAD
-        _CacheDatasource.__init__(self)
-        _CsvStatistics.__init__(
-=======
+
         size_limit = 1073741824  # default limit of 1GiB from diskcash
         file_size = os.path.getsize(filepath)
         if file_size > size_limit:
@@ -69,9 +58,8 @@
             )
             # ResourceWarning is usually filtered by default
             warnings.warn(message, ResourceWarning)
-        _CacheDataset.__init__(self, size_limit=size_limit)
-        _CsvDataset.__init__(
->>>>>>> 8d6982ba
+        _CacheDatasource.__init__(self)
+        _CsvStatistics.__init__(
             self, filepath, feature_list=feature_list, **kwargs
         )  # calls setup_datasource
         _ = self.kwargs.pop('chunksize', None)  # not passing chunksize twice
@@ -140,8 +128,4 @@
 
     def __del__(self):
         """Delete the _CsvLazyDataset."""
-<<<<<<< HEAD
-        _CacheDatasource.__del__(self)
-=======
-        _CacheDataset.__del__(self)
->>>>>>> 8d6982ba
+        _CacheDatasource.__del__(self)