# Copyright 2020 Matteo Manica, Jannis Born, Ali Oskooei, Joris Cadow
# Most parts of this file are Licenced under the MIT Licence.
# Specifically the functions from_pretrained and save_pretrained are derivative
# works with sources under the following licence:
# Copyright 2018 The Open AI Team Authors and The HuggingFace Inc. team.
# Licensed under the Apache License, Version 2.0 (the "License");
# you may not use these functions except in compliance with the License.
# You may obtain a copy of the License at
#
#     http://www.apache.org/licenses/LICENSE-2.0
#
# Unless required by applicable law or agreed to in writing, software
# distributed under the License is distributed on an "AS IS" BASIS,
# WITHOUT WARRANTIES OR CONDITIONS OF ANY KIND, either express or implied.
# See the License for the specific language governing permissions and
# limitations under the License.
"""SMILES language handling."""
import copy
import json
import logging
import os
import warnings
from collections import Counter

import dill
import torch
from rdkit import Chem
from selfies import decoder as selfies_decoder
from selfies import encoder as selfies_encoder

from ..files import read_smi
from ..transforms import Compose
from ..types import (Files, Indexes, Iterable, Sequence, Tensor,
                     Tokenizer, Tokens, Tuple, Union)
from .processing import TOKENIZER_FUNCTIONS, tokenize_smiles
from .transforms import compose_encoding_transforms, compose_smiles_transforms

logger = logging.getLogger(__name__)


# mimicry of huggingface tokenizers
# see PreTrainedTokenizer
VOCAB_FILES_NAMES = {
    'vocab_file': 'vocab.json'
}
# see PreTrainedTokenizerBase
TOKENIZER_CONFIG_FILE = 'tokenizer_config.json'
# our
TOKEN_COUNTS_FILE = 'token_count.json'


class UnknownMaxLengthError(RuntimeError):
    pass


class SMILESLanguage(object):
    """
    SMILESLanguage class.

    SMILESLanguage handle SMILES data defining the vocabulary and
    utilities to manipulate it, including encoding to token indexes.
    """
    vocab_files_names = VOCAB_FILES_NAMES

    def __init__(
        self,
        name: str = 'smiles-language',
        smiles_tokenizer: Tokenizer = tokenize_smiles,
        tokenizer_name: str = None,  # Literal only in python 3.8
        vocab_file: str = None,
        max_token_sequence_length: int = 0
    ) -> None:
        """
        Initialize SMILES language.

        Args:
            name (str): name of the SMILESLanguage.
            smiles_tokenizer (Tokenizer): optional SMILES tokenization
                function. Defaults to tokenize_smiles, but tokenizer_name takes
                precedence when found in available TOKENIZER_FUNCTIONS.
            tokenizer_name (str): name, mapping to Tokenizer used to save and
                restore object from text files. Defaults to None, i.e.
                using default smiles_tokenizer.
            vocab_file (str): optional filepath to vocab json or directory
                containing it.
            max_token_sequence_length (int): initial value for keeping track
                of longest sequence. Defaults to 0.
        """
        self.name = name
        self.tokenizer_name = tokenizer_name
        if (
            tokenizer_name is not None and
            tokenizer_name not in TOKENIZER_FUNCTIONS
        ):
            logger.info(
                f'Given tokenizer_name {tokenizer_name} was not found, using'
                'default tokenizer function.'
            )
        self.smiles_tokenizer = TOKENIZER_FUNCTIONS.get(
            tokenizer_name, smiles_tokenizer
        )

        self.padding_token = '<PAD>'
        self.unknown_token = '<UNK>'
        self.start_token = '<START>'
        self.stop_token = '<STOP>'
        self.padding_index = 0
        self.unknown_index = 1
        self.start_index = 2
        self.stop_index = 3
        self.token_count = Counter()
        self.special_indexes = {
            self.padding_index: self.padding_token,
            self.unknown_index: self.unknown_token,
            self.start_index: self.start_token,
            self.stop_index: self.stop_token,
        }
        # NOTE: include augmentation characters, parenthesis and numbers for
        #    rings
        additional_indexes_to_token = dict(
            enumerate(
                list('()') + list(map(str, range(1, 10))) +
                list('%{}'.format(index) for index in range(10, 30)),
                start=len(self.special_indexes)
            )
        )
        self.index_to_token = {
            **self.special_indexes,
            **additional_indexes_to_token
        }
        self.number_of_tokens = len(self.index_to_token)
        self.token_to_index = {
            token: index
            for index, token in self.index_to_token.items()
        }

        if vocab_file:
            self.load_vocabulary(vocab_file)

        # updated when adding smiles
        self.max_token_sequence_length = max_token_sequence_length
        # updated by transformations, e.g. padding
        self._get_total_number_of_tokens_fn = len

        # inputs and kwargs for saving and re-loading (TOKENIZER_CONFIG_FILE)
        # (see ``from_pretrained`` and ``save_pretrained``)
        self.init_inputs = ()
        self.init_kwargs = {
            'name': self.name, 'tokenizer_name': self.tokenizer_name,
            'max_token_sequence_length': self.max_token_sequence_length,
        }

        self.transform_smiles = Compose([])  # identity
        self.transform_encoding = Compose([])

    @staticmethod
    def load(filepath: str) -> 'SMILESLanguage':
        """
        Static method to load a SMILESLanguage object.

        Args:
            filepath (str): path to the file.

        Returns:
            SMILESLanguage: the loaded SMILES language object.
        """
        warnings.warn(
            "Loading languages will use a text files in the future",
            FutureWarning
        )
        with open(filepath, 'rb') as f:
            smiles_language = dill.load(f)
        return smiles_language

    @staticmethod
    def dump(smiles_language: 'SMILESLanguage', filepath: str):
        """
        Static method to save a smiles_language object to disk.

        Args:
            smiles_language (SMILESLanguage): a SMILESLanguage object.
            filepath (str): path where to dump the SMILESLanguage.
        """
        with open(filepath, 'wb') as f:
            dill.dump(smiles_language, f)

    def save(self, filepath: str):
        """
        Instance method to save/dump smiles language object.

        Args:
            filepath (str): path where to save the SMILESLanguage.
        """
        warnings.warn(
            "Saving languages will only store a text files in the future",
            FutureWarning
        )
        SMILESLanguage.dump(self, filepath)

    def load_vocabulary(self, vocab_file: str):
        """Load a vocabulary mapping from token to token indexes.

        Args:
            vocab_file (str): a .json with tokens mapping to index. Can also
                be path to directory.
        """
        if os.path.isdir(vocab_file):
            vocab_file = os.path.join(
                vocab_file, self.vocab_files_names['vocab_file']
            )

        with open(vocab_file, encoding="utf-8") as fp:
            vocab = json.load(fp)
        # encoder
        self.token_to_index = self._check_specials(vocab)
        # decoder
        self.index_to_token = {v: k for k, v in self.token_to_index.items()}
        self.number_of_tokens = len(self.index_to_token)

    def _check_specials(self, vocab):
        """Check that defined special tokens match class definitions."""
        for index, token in self.special_indexes.items():
            try:
                if vocab[token] != index:
                    warnings.warn(
                        f'The vocab does not have matching special tokens: '
                        f'{token} is {vocab[token]}, but was defined as '
                        f'{index}.',
                    )
            except KeyError:
                warnings.warn(
                    f'The vocab is missing a special token: {token}.',
                )
        return vocab

    @classmethod
    def from_pretrained(cls, pretrained_path, *init_inputs, **kwargs):
        # directory with vocab files
        # not handling ADDED_TOKENS_FILE or SPECIAL_TOKENS_MAP_FILE
        # only handle case of files on disk here
        # but include handling optional counts
        resolved_vocab_files = {}

        additional_files_names = {
            'tokenizer_config_file': TOKENIZER_CONFIG_FILE,
            'token_count_file': TOKEN_COUNTS_FILE,
        }

        # Look for the tokenizer main vocabulary files
        # and the additional tokens files
        if os.path.isdir(pretrained_path):
            for file_id, file_name in {
                **cls.vocab_files_names, **additional_files_names
            }.items():
                full_file_name = os.path.join(pretrained_path, file_name)
                if not os.path.exists(full_file_name):
                    logger.info(
                        "Didn't find file {}. We won't load it.".format(
                            full_file_name
                        )
                    )
                    full_file_name = None

                resolved_vocab_files[file_id] = full_file_name

        # Prepare tokenizer initialization kwargs
        tokenizer_config_file = resolved_vocab_files.pop(
            'tokenizer_config_file', None
        )
        if tokenizer_config_file is not None:
            with open(tokenizer_config_file, encoding='utf-8') as config_file:
                init_kwargs = json.load(config_file)
            saved_init_inputs = init_kwargs.pop("init_inputs", ())
            if not init_inputs:
                init_inputs = saved_init_inputs
        else:
            init_kwargs = {}

        # Update with newly provided kwargs
        init_kwargs.update(kwargs)

        token_count_file = resolved_vocab_files.pop("token_count_file", None)

        # adds remaining (i.e. vocab_file) to kwargs
        for args_name, file_path in resolved_vocab_files.items():
            if args_name not in init_kwargs:
                init_kwargs[args_name] = file_path

        # Instantiate tokenizer.
        try:
            tokenizer = cls(*init_inputs, **init_kwargs)
        except OSError:
            raise OSError(
                'Unable to load vocabulary from file. '
                'Please check that the provided vocabulary is accessible '
                'and not corrupted.'
            )
        if token_count_file is not None:
            with open(token_count_file, encoding='utf-8') as counts_file:
                tokenizer.token_count = Counter(json.load(counts_file))

        # set args and kwargs explicitly here.
        tokenizer.init_inputs = init_inputs
        tokenizer.init_kwargs = init_kwargs

        return tokenizer

    def save_vocabulary(self, vocab_file: str) -> Tuple[str]:
        """Save the vocabulary mapping tokens to indexes to file.

        Args:
            vocab_file (str): a .json to save tokens mapping to index. Can also
                be path to directory.
        """
        if os.path.isdir(vocab_file):
            vocab_file = os.path.join(
                vocab_file, self.vocab_files_names['vocab_file']
            )

        with open(vocab_file, 'w', encoding="utf-8") as fp:
            json.dump(self.token_to_index, fp, indent=4)

        return (vocab_file,)

    def save_pretrained(self, save_directory):
        """Save the tokenizer vocabulary files together with
        tokenizer instantiation positional and keywords inputs.

        This method make sure the full tokenizer can then be re-loaded
        using the `from_pretrained` class method.
        """
        if not os.path.isdir(save_directory):
            # TODO raise?
            logger.error('Saving directory ({}) should be a directory'.format(
                save_directory
            ))
            return

        tokenizer_config_file = os.path.join(
            save_directory, TOKENIZER_CONFIG_FILE
        )
        tokenizer_counts_file = os.path.join(
            save_directory, TOKEN_COUNTS_FILE
        )

        tokenizer_config = copy.deepcopy(self.init_kwargs)
        if len(self.init_inputs) > 0:
            tokenizer_config['init_inputs'] = copy.deepcopy(self.init_inputs)
        for file_id in self.vocab_files_names.keys():
            tokenizer_config.pop(file_id, None)

        with open(tokenizer_config_file, 'w', encoding='utf-8') as fp:
            json.dump(tokenizer_config, fp=fp, ensure_ascii=False, indent=4)

        with open(tokenizer_counts_file, 'w', encoding='utf-8') as fp:
            json.dump(self.token_count, fp=fp, ensure_ascii=False, indent=4)

        vocab_files = self.save_vocabulary(save_directory)

        return vocab_files + (tokenizer_counts_file,)

    def _load_vocabulary_from_pickled_language(
        self, filepath: str, include_metadata: bool = False
    ) -> None:
        """Save the vocabulary mapping tokens to indexes from file.

        Args:
            filepath (str): path to the dump of the SMILESLanguage.
        """
        a_language = self.load(filepath)
        # encoder
        self.token_to_index = self._check_specials(a_language.token_to_index)
        # decoder
        self.index_to_token = {v: k for k, v in self.token_to_index.items()}
        self.number_of_tokens = len(self.index_to_token)

    def _from_legacy_pickled_language(self, filepath: str) -> None:
        """Load a current language instance from pickled legacy language.

        Args:
            filepath (str): path to the dump of the SMILESLanguage.
        """
        warnings.warn(
            "Loading from legacy languages will be deprecated",
            DeprecationWarning
        )
        a_language = self.load(filepath)
        # encoder
        # missing special tokens
        self.token_to_index = a_language.token_to_index
        self.token_to_index.update({
            t: i for i, t in self.special_indexes.items()
        })
        # decoder
        self.index_to_token = {v: k for k, v in self.token_to_index.items()}
        self.number_of_tokens = len(self.index_to_token)

        self.max_token_sequence_length = a_language.max_token_sequence_length  # noqa
        self.init_kwargs[
            'max_token_sequence_length'
        ] = self.max_token_sequence_length
        self.token_count = a_language._token_count

    def _update_max_token_sequence_length(self, tokens: Tokens) -> None:
        """
        Update the max token sequence length.
        Uses method possibly overloaded by transformation to a

        Args:
            tokens (Tokens): tokens considered.
        """
        total_number_of_tokens = self._get_total_number_of_tokens_fn(tokens)
        if total_number_of_tokens > self.max_token_sequence_length:
            self.max_token_sequence_length = total_number_of_tokens
            self.init_kwargs[
                'max_token_sequence_length'
            ] = total_number_of_tokens

    def _update_language_dictionaries_with_tokens(
        self, tokens: Tokens
    ) -> None:
        """
        Update the language dictionaries with provided tokens.

        Args:
            tokens (Tokens): tokens considered.
        """
        # count tokens
        tokens_counter = Counter(tokens)
        # index to token
        index_to_token = dict(
            enumerate(
                tokens_counter.keys() - self.token_to_index.keys(),
                self.number_of_tokens
            )
        )
        # update language
        self.token_count += tokens_counter
        self.index_to_token.update(index_to_token)
        self.token_to_index.update(
            {token: index
             for index, token in index_to_token.items()}
        )
        self.number_of_tokens += len(index_to_token)

    def add_smis(
        self, smi_filepaths: Files, index_col: int = 1,
        chunk_size: int = 10000, name: str = 'SMILES',
        names: Sequence[str] = None
    ) -> None:
        """
        Add a set of SMILES from a list of .smi files.

        Args:
            smi_filepaths (Files): a list of paths to .smi files.
            index_col (int): Data column used for indexing, defaults to 1.
            chunk_size (int): size of the chunks. Defaults to 10000.
            name (str): type of dataset, used to index columns in smi, and must
                be in names. Defaults to 'SMILES'.
            names (Sequence[str]): User-assigned names given to the columns.
                Defaults to `[name]`.
        """
        for smi_filepath in smi_filepaths:
            self.add_smi(
                smi_filepath, index_col=index_col,
                chunk_size=chunk_size, name=name, names=names
            )

    def add_smi(
        self, smi_filepath: str, index_col: int = 1,
        chunk_size: int = 10000, name: str = 'SMILES',
        names: Sequence[str] = None
    ) -> None:
        """
        Add a set of SMILES from a .smi file.

        Args:
            smi_filepath (str): path to the .smi file.
            index_col (int): Data column used for indexing, defaults to 1.
            chunk_size (int): number of rows to read in a chunk.
                Defaults to 100000.
            name (str): type of dataset, used to index columns in smi, and must
                be in names. Defaults to 'SMILES'.
            names (Sequence[str]): User-assigned names given to the columns.
                Defaults to `[name]`.
        """
        names = names or [name]
        try:
            for chunk in read_smi(
                smi_filepath, index_col=index_col, chunk_size=chunk_size,
                names=names
            ):
                for smiles in chunk[name]:
                    self.add_smiles(smiles)
        except IndexError:
            raise IndexError('There must be one name per column in names.')
        except KeyError as error:
            raise KeyError(
                f'{str(error)}. Check index_col and that name {name} is in '
                f' names {names}'
            )

    def add_dataset(self, dataset: Iterable):
        """
        Add a set of SMILES from an iterable.
        The smiles_transforms are applied here in contrast to adding from .smi.

        Collects and warns about invalid SMILES, and warns on finding new
        tokens.

        Args:
            dataset (Iterable): returning SMILES strings.
        """
        num_tokens = len(self.token_to_index)

        self.invalid_molecules = []
        for index, smiles in enumerate(dataset):
            smiles = self.transform_smiles(smiles)
            self.add_smiles(smiles)
            if Chem.MolFromSmiles(smiles) is None:  # happens for all selfies
                self.invalid_molecules.append((index, smiles))
        # Raise warning about invalid molecules
        if len(self.invalid_molecules) > 0:
            logger.warning(
                f'NOTE: We found {len(self.invalid_molecules)} invalid  '
                'smiles. Check the warning trace and inspect the  attribute '
                '`invalid_molecules`. To remove invalid  SMILES in your .smi '
                'file, we recommend using '
                '`pytoda.preprocessing.smi.smi_cleaner`. SELFIES are expected '
                'to be listed here.'
            )

        # Raise warning if new tokens were added.
        if len(self.token_to_index) > num_tokens:
            logger.warning(
                f'{len(self.token_to_index) - num_tokens}'
                ' new token(s) were added to SMILES language.'
            )

    def add_smiles(self, smiles: str) -> None:
        """
        Add a SMILES to the language.

        Updates `max_token_sequence_length`.
        Adds missing tokens to the language.

        Args:
            smiles (str): a SMILES representation.
        """
        tokens = self.smiles_tokenizer(smiles)
        self._update_max_token_sequence_length(tokens)
        self._update_language_dictionaries_with_tokens(tokens)

    def add_token(self, token: str) -> None:
        """
        Add a token to the language.

        Args:
            token (str): a token.
        """
        if token in self.token_to_index:
            self.token_count[token] += 1
        else:
            self.token_to_index[token] = self.number_of_tokens
            self.token_count[token] = 1
            self.index_to_token[self.number_of_tokens] = token
            self.number_of_tokens += 1

    def smiles_to_token_indexes(self, smiles: str) -> Union[Indexes, Tensor]:
        """
        Transform character-level SMILES into a sequence of token indexes.

        Args:
            smiles (str): a SMILES (or SELFIES) representation.

        Returns:
            Union[Indexes, Tensor]: indexes representation for the
                SMILES/SELFIES provided.
        """
        return self.transform_encoding(
            [
<<<<<<< HEAD
                self.token_to_index[token] for token in
                self.smiles_tokenizer(self.transform_smiles(smiles))
                if token in self.token_to_index
=======
                self.token_to_index[
                    token if token in self.token_to_index else self.unknown_token
                ]
                for token in self.smiles_tokenizer(smiles)
>>>>>>> ca469beb
            ]
        )

    def token_indexes_to_smiles(
        self, token_indexes: Union[Indexes, Tensor]
    ) -> str:
        """
        Transform a sequence of token indexes into SMILES, ignoring special
        tokens.

        Args:
            token_indexes (Union[Indexes, Tensor]): Sequence of integers
                representing tokens in vocabulary.

        Returns:
            str: a SMILES (or SELFIES) representation.
        """
        token_indexes = self.tensor_to_indexes(token_indexes)

        return ''.join(
            [
                self.index_to_token.get(token_index, '')
                for token_index in token_indexes
                # consider only valid SMILES token indexes
                if token_index not in self.special_indexes
            ]
        )

    @staticmethod
    def tensor_to_indexes(token_indexes: Union[Indexes, Tensor]) -> Indexes:
        """Utility to get Indexes from Tensors.

        Args:
            token_indexes (Union[Indexes, Tensor]): from single SMILES.

        Raises:
            ValueError: in case the Tensor is not shaped correctly

        Returns:
            Indexes: list from Tensor or else the initial token_indexes.
        """
        if isinstance(token_indexes, torch.Tensor):
            if token_indexes.ndim != 1:
                raise ValueError(
                    'Only token indexes for a single SMILES are supported'
                )
            return token_indexes.numpy().flatten().tolist()

        return token_indexes

    def selfies_to_smiles(self, selfies: str) -> str:
        """
        SELFIES to SMILES converter method.
        Based on: https://arxiv.org/abs/1905.13741

        Arguments:
            selfies {str} -- SELFIES representation

        Returns:
            str -- A SMILES string
        """
        if not isinstance(selfies, str):
            raise TypeError(f'Wrong data type: {type(selfies)}. Use strings.')
        try:
            return selfies_decoder(selfies)
        except Exception:
            logger.warning(
                f'Could not convert SELFIES {selfies} to SMILES, returning '
                'the SELFIES instead'
            )
            return selfies

    def smiles_to_selfies(self, smiles: str) -> str:
        """
        SMILES to SELFIES converter method.
        Based on: https://arxiv.org/abs/1905.13741

        Arguments:
            smiles {str} -- smiles representation

        Returns:
            str -- A SELFIES string
        """
        if not isinstance(smiles, str):
            raise TypeError(f'Wrong data type: {type(smiles)}. Use strings.')
        try:
            return selfies_encoder(smiles)
        except Exception:
            logger.warning(
                f'Could not convert SMILES {smiles} to SELFIES, returning '
                'the SMILES instead'
            )
            return smiles


class SELFIESLanguage(SMILESLanguage):
    """
    SELFIESLanguage is a SMILESLanguage with a different default tokenizer.
    """

    def __init__(
        self,
        name: str = 'selfies-language',
        vocab_file: str = None,
        max_token_sequence_length: int = 0
    ) -> None:
        """
        Initialize SMILES language.

        Args:
            name (str): name of the SMILESLanguage.
            vocab_file (str): optional filepath to vocab json or directory
                containing it.
            max_token_sequence_length (int): initial value for keeping track
                of longest sequence. Defaults to 0.
        """
        super().__init__(
            name=name, tokenizer_name='selfies', vocab_file=vocab_file,
            max_token_sequence_length=max_token_sequence_length
        )
        # use SMILESLanguage.from_pretrained


class SMILESTokenizer(SMILESLanguage):
    """
    SMILESTokenizer class, based on SMILESLanguage applying transforms and
    and encoding of SMILES string to sequence of token indexes.
    """

    def __init__(
        self,
        name: str = 'smiles-language',
        smiles_tokenizer: Tokenizer = tokenize_smiles,
        tokenizer_name: str = None,
        vocab_file: str = None,
        max_token_sequence_length: int = 0,
        canonical: bool = False,  #
        augment: bool = False,
        kekulize: bool = False,
        all_bonds_explicit: bool = False,
        all_hs_explicit: bool = False,
        remove_bonddir: bool = False,
        remove_chirality: bool = False,
        selfies: bool = False,
        sanitize: bool = True,
        randomize: bool = False,  #
        add_start_and_stop: bool = False,
        padding: bool = False,
        padding_length: int = None,
        device: torch.device = torch.
        device('cuda' if torch.cuda.is_available() else 'cpu'),
    ) -> None:
        """
        Initialize SMILES language.

        Args:
            name (str): name of the SMILESLanguage.
            smiles_tokenizer (Tokenizer): optional SMILES tokenization
                function. Defaults to tokenize_smiles, but tokenizer_name takes
                precedence when found in available TOKENIZER_FUNCTIONS.
            tokenizer_name (str): optional name mapping to Tokenizer. Defaults
                to None, i.e. using default smiles_tokenizer.
            vocab_file (str): optional filepath to vocab json or directory
                containing it.
            max_token_sequence_length (int): initial value for keeping track
                of longest sequence. Defaults to 0.
            canonical (bool): performs canonicalization of SMILES (one
                original string for one molecule), if True, then other
                transformations (augment etc, see below) do not apply
            augment (bool): perform SMILES augmentation. Defaults to False.
            kekulize (bool): kekulizes SMILES (implicit aromaticity only).
                Defaults to False.
            all_bonds_explicit (bool): Makes all bonds explicit. Defaults to
                False, only applies if kekulize = True.
            all_hs_explicit (bool): Makes all hydrogens explicit. Defaults to
                False, only applies if kekulize = True.
            randomize (bool): perform a true randomization of SMILES tokens.
                Defaults to False.
            remove_bonddir (bool): Remove directional info of bonds.
                Defaults to False.
            remove_chirality (bool): Remove chirality information.
                Defaults to False.
            selfies (bool): Whether selfies is used instead of smiles, defaults
                to False.
            sanitize (bool): Sanitize SMILES. Defaults to True.
            add_start_and_stop (bool): add start and stop token indexes.
                Defaults to False.
            padding (bool): pad sequences from the left to matching length.
                Defaults to False.
            padding_length (int): common length of all token sequences,
                applies only if padding is True. See `set_max_padding` to set
                it to longest token sequence the smiles language encountered.
                Defaults to None.
            device (torch.device): device where the tensors are stored.
                Defaults to gpu, if available.

        NOTE:
            See `set_smiles_transforms` and `set_encoding_transforms` to change
            the transforms temporarily and reset with
            `reset_initial_transforms`. Assignment of class attributes
            in the parameter list will trigger such a reset.
        """
        super().__init__(
            name=name,
            smiles_tokenizer=smiles_tokenizer,
            tokenizer_name=tokenizer_name,
            vocab_file=vocab_file,
            max_token_sequence_length=max_token_sequence_length
        )
        # smiles transforms
        self.canonical = canonical
        self.augment = augment
        self.kekulize = kekulize
        self.all_bonds_explicit = all_bonds_explicit
        self.all_hs_explicit = all_hs_explicit
        self.remove_bonddir = remove_bonddir
        self.remove_chirality = remove_chirality
        self.selfies = selfies
        self.sanitize = sanitize
        # encoding transforms
        self.randomize = randomize
        self.add_start_and_stop = add_start_and_stop
        self.padding = padding
        self.padding_length = padding_length
        self.device = device

        self._init_attributes = [
            'canonical', 'augment', 'kekulize', 'all_bonds_explicit',
            'all_hs_explicit', 'remove_bonddir', 'remove_chirality', 'selfies',
            'sanitize', 'randomize', 'add_start_and_stop', 'padding',
            'padding_length', 'device',
        ]
        # update save/load pretrained kwargs
        for keyword in self._init_attributes:
            self.init_kwargs[keyword] = getattr(self, keyword)

        self.reset_initial_transforms()

        self._attributes_to_trigger_reset = [
            *self._init_attributes, 'start_index', 'stop_index',
            ]  # could be updated in inheritance

        # only now 'activate' setter that resets the transforms and warns on
        # truncating padding_length
        self._initialized = True

    def __setattr__(self, name, value):
        """Also updates the transforms if the set attribute affects them."""
        super().__setattr__(name, value)
        if self.__dict__.get('_initialized'):
            if name in self._attributes_to_trigger_reset:
                self.reset_initial_transforms()
                if name in self._init_attributes:
                    self.init_kwargs[name] = value
            if name == 'padding_length' and self.padding:
                if self.max_token_sequence_length > value:
                    logger.warning(
                        'The language has seen sequences of length '
                        f'{self.max_token_sequence_length} that will be '
                        'truncated by given padding length of '
                        f'{value}. Consider `set_max_padding`.'
                    )

    def _set_token_len_fn(self, add_start_and_stop):
        """
        Defines a Callable that given a sequence of naive tokens, i.e. before
        applying the encoding transforms, computes the number of
        implicit tokens after transforms (implicit because it's the
        number of token indexes, not actual tokens).
        """
        if add_start_and_stop:
            self._get_total_number_of_tokens_fn = (
                lambda tokens: len(tokens) + 2
            )
        else:
            self._get_total_number_of_tokens_fn = len

    def set_max_padding(self):
        """
        Set padding_length that does not trunkate any sequence. Requires
        updated max_token_sequence_length.

        Raises:
            UnknownMaxLengthError: When max_token_sequence_length is 0 because
                no SMILES were added to the language.
        """
        if self.max_token_sequence_length == 0:
            raise UnknownMaxLengthError(
                'No check possible for naive SMILESTokenizer. Instance needs '
                'a pass over the data, setting max_token_sequence_length. '
                'See for example `add_smis`, `add_dataset` or `add_smiles` '
                'methods.'
            )

        # also triggers reset of transforms
        self.padding_length = self.max_token_sequence_length

    def reset_initial_transforms(self):
        """Reset smiles and token indexes transforms as on initialization."""
        self.transform_smiles = compose_smiles_transforms(
            self.canonical,
            self.augment,
            self.kekulize,
            self.all_bonds_explicit,
            self.all_hs_explicit,
            self.remove_bonddir,
            self.remove_chirality,
            self.selfies,
            self.sanitize,
        )
        self.transform_encoding = compose_encoding_transforms(
            self.randomize,
            self.add_start_and_stop,
            self.start_index,
            self.stop_index,
            self.padding,
            self.padding_length,
            self.padding_index,
            self.device,
        )
        self._set_token_len_fn(self.add_start_and_stop)

    def set_smiles_transforms(
        self,
        canonical=None,
        augment=None,
        kekulize=None,
        all_bonds_explicit=None,
        all_hs_explicit=None,
        remove_bonddir=None,
        remove_chirality=None,
        selfies=None,
        sanitize=None,
    ):
        """Helper function to reversibly change steps of the transforms."""
        self.transform_smiles = compose_smiles_transforms(
            canonical=canonical if canonical is not None else self.canonical,
            augment=augment if augment is not None else self.augment,
            kekulize=kekulize if kekulize is not None else self.kekulize,
            all_bonds_explicit=all_bonds_explicit
            if all_bonds_explicit is not None else self.all_bonds_explicit,
            all_hs_explicit=all_hs_explicit
            if all_hs_explicit is not None else self.all_hs_explicit,
            remove_bonddir=remove_bonddir
            if remove_bonddir is not None else self.remove_bonddir,
            remove_chirality=remove_chirality
            if remove_chirality is not None else self.remove_chirality,
            selfies=selfies if selfies is not None else self.selfies,
            sanitize=sanitize if sanitize is not None else self.sanitize,
        )

    def set_encoding_transforms(
        self,
        randomize=None,
        add_start_and_stop=None,
        padding=None,
        padding_length=None,
        device=None,
    ):
        """Helper function to reversibly change steps of the transforms."""
        self.transform_encoding = compose_encoding_transforms(
            randomize=randomize if randomize is not None else self.randomize,
            add_start_and_stop=add_start_and_stop
            if add_start_and_stop is not None else self.add_start_and_stop,
            start_index=self.start_index,
            stop_index=self.stop_index,
            padding=padding if padding is not None else self.padding,
            padding_length=padding_length
            if padding_length is not None else self.padding_length,
            padding_index=self.padding_index,
            device=device if device is not None else self.device,
        )
        if add_start_and_stop is not None:
            self._set_token_len_fn(add_start_and_stop)<|MERGE_RESOLUTION|>--- conflicted
+++ resolved
@@ -579,16 +579,10 @@
         """
         return self.transform_encoding(
             [
-<<<<<<< HEAD
-                self.token_to_index[token] for token in
-                self.smiles_tokenizer(self.transform_smiles(smiles))
-                if token in self.token_to_index
-=======
-                self.token_to_index[
-                    token if token in self.token_to_index else self.unknown_token
-                ]
-                for token in self.smiles_tokenizer(smiles)
->>>>>>> ca469beb
+                self.token_to_index.get(token, self.unknown_token)
+                for token in self.smiles_tokenizer(
+                    self.transform_smiles(smiles)
+                )
             ]
         )
 
