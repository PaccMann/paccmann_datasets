"""Package installer."""
import os
from setuptools import setup
from setuptools import find_packages

LONG_DESCRIPTION = ''
if os.path.exists('README.md'):
    with open('README.md') as fp:
        LONG_DESCRIPTION = fp.read()

scripts = []

setup(
    name='pytoda',
<<<<<<< HEAD
    version='0.0.4',
=======
    version='0.0.5',
>>>>>>> 0bd1a12d
    description='pytoda: PaccMann PyTorch Dataset Classes.',
    long_description=LONG_DESCRIPTION,
    long_description_content_type="text/markdown",
    author='Matteo Manica, Jannis Born, Ali Oskooei, Joris Cadow',
    author_email=(
        'drugilsberg@gmail.com, jab@zurich.ibm.com, '
        'ali.oskooei@gmail.com, joriscadow@gmail.com'
    ),
    url='https://github.com/PaccMann/paccmann_datasets',
    license='MIT',
    install_requires=[
        'numpy', 'scikit-learn', 'pandas', 'torch>=1.0.0', 'diskcache', 'dill',
        'selfies', 'upfp', 'coverage'
    ],
    classifiers=[
        'Intended Audience :: Developers',
        'Intended Audience :: Science/Research',
        'License :: OSI Approved :: MIT License',
        'Programming Language :: Python :: 3',
        'Programming Language :: Python :: 3.7',
        'Topic :: Software Development :: Libraries :: Python Modules'
    ],
    packages=find_packages(),
    scripts=scripts
)<|MERGE_RESOLUTION|>--- conflicted
+++ resolved
@@ -12,11 +12,7 @@
 
 setup(
     name='pytoda',
-<<<<<<< HEAD
-    version='0.0.4',
-=======
     version='0.0.5',
->>>>>>> 0bd1a12d
     description='pytoda: PaccMann PyTorch Dataset Classes.',
     long_description=LONG_DESCRIPTION,
     long_description_content_type="text/markdown",
