--- conflicted
+++ resolved
@@ -35,14 +35,7 @@
     def __init__(
         self,
         name: str = 'smiles-language',
-<<<<<<< HEAD
-        smiles_tokenizer: SMILESTokenizer = (
-            lambda smiles: tokenize_smiles(smiles, regexp=SMILES_TOKENIZER)
-        ),
-=======
         smiles_tokenizer: SMILESTokenizer = tokenize_smiles,
-        add_start_and_stop: bool = False
->>>>>>> 0627a7c9
     ) -> None:
         """
         Initialize SMILES language.
