"""Implementation of AnnotatedDataset class."""
import torch
import pandas as pd
<<<<<<< HEAD
from .base_dataset import IndexedDataset
from .dataframe_dataset import DataFrameDataset
from ..types import AnnotatedData, Union, List, Hashable
=======
from torch.utils.data import Dataset
from ..types import AnnotatedData, Union, List, Any, Tuple
>>>>>>> 49b3cc64


class AnnotatedDataset(DataFrameDataset):
    """
    Annotated samples in order of annotations csv, fetching data
    from passed dataset.
    """

    def __init__(
        self,
        annotations_filepath: str,
        dataset: IndexedDataset,
        annotation_index: Union[int, str] = -1,
        label_columns: Union[List[int], List[str]] = None,
        dtype: torch.dtype = torch.float,
        device: torch.device = torch.
        device('cuda' if torch.cuda.is_available() else 'cpu'),
        **kwargs
    ) -> None:
        """
        Initialize an annotated dataset via additional annotations dataframe.
        E.g. the  dataset could be SMILES and the annotations could be
        single or multi task labels.

        Args:
            annotations_filepath (str): path to the annotations of a dataset.
                Currently, the supported formats are column separated files.
                The default structure assumes that the last column contains an
                id that is also used in the dataset provided.
            dataset (IndexedDataset): instance of a IndexedDataset (supporting
                label indices). E.g. a SMILESDataset
            annotation_index (Union[int, str]): positional or string for the
                column containing the annotation index. Defaults to -1, a.k.a.
                the last column.
            label_columns (Union[List[int], List[str]]): indexes (positional
                or strings) for the annotations. Defaults to None, a.k.a. all
                the columns, except the annotation index, are considered
                annotation labels.
            dtype (torch.dtype): data type. Defaults to torch.float.
            device (torch.device): device where the tensors are stored.
                Defaults to gpu, if available.
            kwargs (dict): additional parameter for pd.read_csv.
        """
        self.device = device
        self.annotations_filepath = annotations_filepath
        self.datasource = dataset

        # processing of the dataframe for dataset setup
        df = pd.read_csv(
            self.annotations_filepath, **kwargs
        )
        columns = df.columns
        # handle annotation index
        if isinstance(annotation_index, int):
            self.annotation_index = columns[annotation_index]
        elif isinstance(annotation_index, str):
            self.annotation_index = annotation_index
        else:
            raise RuntimeError('annotation_index should be int or str.')
        # set the index explicitly
        df = df.set_index(
            self.annotation_index
        )
        DataFrameDataset.__init__(self, df)

        # handle labels
        if label_columns is None:
            self.labels = [
                column for column in columns if column != self.annotation_index
            ]
        elif all([isinstance(column, int) for column in label_columns]):
            self.labels = columns[label_columns]
        elif all([isinstance(column, str) for column in label_columns]):
            self.labels = label_columns
        else:
            raise RuntimeError(
                'label_columns should be an iterable containing int or str'
            )
        # get the number of labels
        self.number_of_tasks = len(self.labels)

    def __getitem__(self, index: int) -> AnnotatedData:
        """
        Generates one sample of data.

        Args:
            index (int): index of the sample to fetch.

        Returns:
            AnnotatedData: a tuple containing two torch.tensors,
                representing respectively: compound token indexes and labels
                for the current sample.
        """
        # sample selection
        selected_sample = self.df.iloc[index]
        # label
        labels_tensor = torch.tensor(
            list(selected_sample[self.labels].values),  # base_dataset: why selecting self.labels here and not for all in __init__? want to change self.labels on the instance?
            dtype=torch.float,
            device=self.device
        )
        # sample
        sample = self.datasource.get_item_from_key(selected_sample.name)
        return sample, labels_tensor

    def get_item_from_key(self, key: Hashable) -> AnnotatedData:
        """
        Generates one sample of data.

        Args:
            index (int): index of the sample to fetch.

        Returns:
            AnnotatedData: a tuple containing two torch.tensors,
                representing respectively: compound token indexes and labels
                for the current sample.
        """
        # sample selection
        selected_sample = self.df.loc[key, :]
        # label
        labels_tensor = torch.tensor(
            list(selected_sample[self.labels].values),
            dtype=torch.float,
            device=self.device
        )
        # sample
<<<<<<< HEAD
        sample = self.datasource.get_item_from_key(key)
        return sample, labels_tensor
=======
        sample = self.dataset[
            self.dataset.sample_to_index_mapping[selected_sample.name]
        ]   # yapf: disable
        return sample, labels_tensor


def indexed(dataset, integer=False):  # TODO test
    """Change instances indexing behavior by returning index as well."""
    default_getitem = dataset.__getitem__  # bound method

    if integer:
        def return_item_index_tuple(self, index: int) -> Tuple[Any, int]:
            return default_getitem(index), index

    else:
        def return_item_index_tuple(self, index: int) -> Tuple[Any, str]:
            return (
                default_getitem(index),
                # dataset.__getitem__(index),
                dataset.index_to_sample_mapping[index]
            )
    methods = {'__getitem__': return_item_index_tuple}
    dataset.__class__ = type(
        f'Indexed{type(dataset).__name__}',
        (dataset.__class__,),
        methods
    )
    return dataset
>>>>>>> 49b3cc64
<|MERGE_RESOLUTION|>--- conflicted
+++ resolved
@@ -1,14 +1,12 @@
 """Implementation of AnnotatedDataset class."""
+from copy import copy
+
+import pandas as pd
 import torch
-import pandas as pd
-<<<<<<< HEAD
+
+from ..types import AnnotatedData, Any, Hashable, List, Tuple, Union
 from .base_dataset import IndexedDataset
 from .dataframe_dataset import DataFrameDataset
-from ..types import AnnotatedData, Union, List, Hashable
-=======
-from torch.utils.data import Dataset
-from ..types import AnnotatedData, Union, List, Any, Tuple
->>>>>>> 49b3cc64
 
 
 class AnnotatedDataset(DataFrameDataset):
@@ -135,36 +133,57 @@
             device=self.device
         )
         # sample
-<<<<<<< HEAD
         sample = self.datasource.get_item_from_key(key)
-        return sample, labels_tensor
-=======
-        sample = self.dataset[
-            self.dataset.sample_to_index_mapping[selected_sample.name]
-        ]   # yapf: disable
         return sample, labels_tensor
 
 
-def indexed(dataset, integer=False):  # TODO test
+def indexed(dataset) -> None:
     """Change instances indexing behavior by returning index as well."""
     default_getitem = dataset.__getitem__  # bound method
+    # default_from_key = dataset.get_item_from_key  # bound method
 
-    if integer:
-        def return_item_index_tuple(self, index: int) -> Tuple[Any, int]:
-            return default_getitem(index), index
+    def return_item_index_tuple(self, index: int) -> Tuple[Any, int]:
+        return default_getitem(index), index
 
-    else:
-        def return_item_index_tuple(self, index: int) -> Tuple[Any, str]:
-            return (
-                default_getitem(index),
-                # dataset.__getitem__(index),
-                dataset.index_to_sample_mapping[index]
-            )
-    methods = {'__getitem__': return_item_index_tuple}
+    # def return_item_index_tuple_from_key(self, key: int) -> Tuple[Any, str]:
+    #     """prevents `get_item_from_key` to call new indexed __getitem__"""
+    #     return default_from_key(key), key
+
+    methods = {
+        '__getitem__': return_item_index_tuple,
+        # 'get_item_from_key': return_item_index_tuple_from_key
+    }
+
     dataset.__class__ = type(
         f'Indexed{type(dataset).__name__}',
         (dataset.__class__,),
         methods
     )
-    return dataset
->>>>>>> 49b3cc64
+    # no return to not confuse about mutation
+
+
+def keyed(dataset) -> None:
+    """Change instances indexing behavior by returning key as well."""
+    default_getitem = dataset.__getitem__  # bound method
+    # default_from_key = dataset.get_item_from_key  # bound method
+
+    def return_item_key_tuple(self, index: int) -> Tuple[Any, str]:
+        return (
+            default_getitem(index),
+            dataset.get_key(index)
+        )
+
+    # def return_item_key_tuple_from_key(self, key: int) -> Tuple[Any, str]:
+    #     """prevents `get_item_from_key` to call new keyed __getitem__"""
+    #     return default_from_key(key), key
+
+    methods = {
+        '__getitem__': return_item_key_tuple,
+        # 'get_item_from_key': return_item_key_tuple_from_key
+    }
+    dataset.__class__ = type(
+        f'Keyed{type(dataset).__name__}',
+        (dataset.__class__,),
+        methods
+    )
+    # no return to not confuse about mutation