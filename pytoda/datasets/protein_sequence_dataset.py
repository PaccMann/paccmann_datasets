--- conflicted
+++ resolved
@@ -19,13 +19,12 @@
     '.csv': {
         'eager': (_SmiEagerDataset, {'index_col', 'names'}),
         'lazy': (_SmiLazyDataset, {'chunk_size', 'index_col', 'names'}),
-        },  # .smi like .csv
+    },  # .smi like .csv
     '.smi': {
         'eager': (_SmiEagerDataset, {'index_col', 'names'}),
         'lazy': (_SmiLazyDataset, {'chunk_size', 'index_col', 'names'}),
-        },
+    },
     '.fasta': {
-<<<<<<< HEAD
         'eager': (_FastaEagerDataset, {'gzipped', 'name'}),
         'lazy': (_FastaLazyDataset, {
             'name',
@@ -49,14 +48,6 @@
         })
     },
 }
-=======
-            'eager': (_FastaEagerDataset, {'gzipped'}),
-        },
-    '.fasta.gz': {
-            'eager': (_FastaEagerDataset, {'gzipped'}),
-        },
-}  # name cannot be passed, set to 'Sequence'
->>>>>>> 74eb1850
 
 
 def protein_sequence_dataset(
