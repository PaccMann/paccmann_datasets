--- conflicted
+++ resolved
@@ -3,7 +3,7 @@
 import unittest
 
 import torch
-<<<<<<< HEAD
+
 from pytoda.transforms import (
     AugmentByReversing,
     LeftPadding,
@@ -11,10 +11,9 @@
     ToTensor,
     Compose,
 )
-=======
 
-from pytoda.transforms import AugmentByReversing, LeftPadding, ListToTensor, ToTensor
->>>>>>> c986a528
+
+
 
 
 class TestTransforms(unittest.TestCase):
